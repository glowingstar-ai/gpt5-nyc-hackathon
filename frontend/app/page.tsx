--- conflicted
+++ resolved
@@ -9,12 +9,9 @@
   MessageCircle,
   Brain,
   NotebookPen,
-<<<<<<< HEAD
   Feather,
-=======
   Star,
   LucideIcon,
->>>>>>> 74bc6273
 } from "lucide-react";
 
 type NavigationItem = {
@@ -77,7 +74,6 @@
     pill: "Voice Notes",
   },
   {
-<<<<<<< HEAD
     name: "Evening Journal Studio",
     description:
       "Release the day with mood-driven prompts, breathwork cues, and affirmations from a guided journaling ritual.",
@@ -85,7 +81,8 @@
     icon: Feather,
     accent: "from-rose-400/80 to-amber-400/70",
     pill: "Guided Ritual",
-=======
+  },
+  {
     name: "Research Explorer",
     description:
       "Describe the paper you need and watch GPT-5 orchestrate an arXiv deep dive in real time.",
@@ -93,7 +90,6 @@
     icon: Sparkles,
     accent: "from-cyan-400/80 to-blue-500/80",
     pill: "Live RAG",
->>>>>>> 74bc6273
   },
 ];
 
