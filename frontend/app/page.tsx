<<<<<<< HEAD
=======
import Image from "next/image";
>>>>>>> 5524992c
import Link from "next/link";
import { Button } from "@/components/ui/button";
import {
  Activity,
  Sparkles,
  Radar,
  ArrowUpRight,
  MessageCircle,
  Brain,
<<<<<<< HEAD
  NotebookPen,
=======
>>>>>>> 5524992c
} from "lucide-react";

const featureCards = [
  {
    name: "Emotion Console",
    description:
      "Monitor real-time multimodal cues from your conversations with responsive visual analytics.",
    href: "/emotion-console",
    icon: Activity,
    accent: "from-amber-400/80 to-orange-500/80",
    pill: "Live Analysis",
  },
  {
    name: "Session Insights",
    description:
      "Review rich summaries, transcript intelligence, and top opportunities pulled from your captured sessions.",
    href: "/session-insights",
    icon: Brain,
    accent: "from-violet-400/80 to-fuchsia-500/80",
    pill: "AI Summaries",
  },
  {
    name: "Agent Playbooks",
    description:
      "Operationalize best practices with collaborative playbooks, prompts, and workflows tuned to each customer moment.",
    href: "/agent-playbooks",
    icon: MessageCircle,
    accent: "from-emerald-400/80 to-teal-500/80",
    pill: "Guided Actions",
  },
<<<<<<< HEAD
  {
    name: "Notes Workspace",
    description:
      "Capture notes, record follow-ups, and let GPT-5 surface annotations from your synced meeting context.",
    href: "/notes",
    icon: NotebookPen,
    accent: "from-sky-400/80 to-indigo-500/80",
    pill: "Voice Notes",
  },
=======
>>>>>>> 5524992c
];

const previewHighlights = [
  {
    title: "Realtime signal fusion",
    description:
      "Blend tone, sentiment, and facial cues into a single confidence pulse with adaptive weighting.",
  },
  {
    title: "Coach moments that matter",
    description:
      "Surface coaching recommendations precisely when empathy or clarity begins to dip.",
  },
  {
    title: "Design your own lenses",
    description:
      "Configure custom taxonomies and KPIs to match your team\'s playbook and voice.",
  },
];

export default function LandingPage(): JSX.Element {
  return (
    <div className="relative min-h-screen overflow-hidden bg-slate-950 text-slate-100">
      <div className="absolute inset-0 bg-gradient-to-br from-slate-900 via-slate-950 to-slate-900" aria-hidden />
      <div className="pointer-events-none absolute -top-40 left-1/2 h-[32rem] w-[32rem] -translate-x-1/2 rounded-full bg-emerald-500/20 blur-3xl" />
      <div className="pointer-events-none absolute -bottom-32 right-0 h-[28rem] w-[28rem] translate-x-1/3 rounded-full bg-purple-500/20 blur-3xl" />

      <div className="relative z-10 mx-auto flex min-h-screen w-full max-w-6xl flex-col px-6 pb-24 pt-12 sm:px-12 lg:px-16">
        <header className="flex items-center justify-between gap-6">
          <Link href="/" className="group inline-flex items-center gap-2">
<<<<<<< HEAD
            <span className="flex h-10 w-10 items-center justify-center rounded-xl bg-gradient-to-br from-emerald-400 to-lime-400 text-slate-950 font-semibold">
              EI
            </span>
            <div className="flex flex-col">
              <span className="text-sm uppercase tracking-[0.35em] text-slate-300">
                EmpathIQ
=======
            <Image
              src="/glowingstar-logo.png"
              alt="GlowingStar.AI logo"
              width={40}
              height={40}
              className="h-10 w-10 rounded-xl object-cover"
              priority
            />
            <div className="flex flex-col">
              <span className="text-sm uppercase tracking-[0.35em] text-slate-300">
                GlowingStar.AI
>>>>>>> 5524992c
              </span>
              <span className="text-lg font-semibold text-slate-50">
                Experience Studio
              </span>
            </div>
          </Link>
          <div className="flex items-center gap-3">
            <Button variant="ghost" asChild className="text-slate-200 hover:text-slate-50">
              <Link href="/emotion-console">Launch console</Link>
            </Button>
            <Button className="bg-emerald-400 text-slate-950 hover:bg-emerald-300" asChild>
              <Link href="/session-insights">Explore insights</Link>
            </Button>
          </div>
        </header>

        <main className="mt-16 flex flex-1 flex-col gap-24 pb-12">
          <section className="grid gap-12 lg:grid-cols-[minmax(0,1.2fr)_minmax(0,1fr)] lg:items-center">
            <div className="space-y-8">
              <span className="inline-flex items-center gap-2 rounded-full border border-emerald-400/30 bg-emerald-400/10 px-4 py-1 text-sm font-medium text-emerald-200">
                <Sparkles className="h-4 w-4" />
                Elevate every human moment
              </span>
              <h1 className="text-4xl font-semibold leading-tight text-slate-50 sm:text-5xl lg:text-6xl">
                One intelligent workspace for real-time emotional intelligence.
              </h1>
              <p className="max-w-xl text-lg text-slate-300">
                Navigate live conversations, replay coaching moments, and orchestrate customer-ready playbooks from a single, beautifully crafted studio experience.
              </p>
              <div className="flex flex-wrap gap-4">
                <Button size="lg" asChild className="bg-emerald-400 text-slate-950 hover:bg-emerald-300">
                  <Link href="/emotion-console" className="flex items-center gap-2">
                    Start live session
                    <ArrowUpRight className="h-4 w-4" />
                  </Link>
                </Button>
                <Button
                  variant="outline"
                  size="lg"
                  asChild
                  className="border-slate-700 bg-slate-900/40 text-slate-200 hover:bg-slate-900/70"
                >
                  <Link href="#features" className="flex items-center gap-2">
                    Discover the suite
                    <Radar className="h-4 w-4" />
                  </Link>
                </Button>
              </div>
            </div>
            <div className="relative">
              <div className="absolute -inset-4 rounded-3xl bg-gradient-to-br from-emerald-400/30 via-slate-200/10 to-transparent blur-3xl" />
              <div className="relative rounded-3xl border border-slate-800 bg-slate-900/60 p-6 shadow-2xl backdrop-blur-xl">
                <div className="flex items-center justify-between text-sm text-slate-400">
                  <span className="inline-flex items-center gap-2">
                    <div className="h-2.5 w-2.5 rounded-full bg-emerald-400" />
                    Live sentiment stream
                  </span>
                  <span className="inline-flex items-center gap-2 text-emerald-300">
                    <Activity className="h-4 w-4" />
                    Stable
                  </span>
                </div>
                <div className="mt-6 space-y-6">
                  {previewHighlights.map((item) => (
                    <div key={item.title} className="rounded-2xl border border-slate-800 bg-slate-950/30 p-5">
                      <h3 className="text-lg font-semibold text-slate-50">
                        {item.title}
                      </h3>
                      <p className="mt-2 text-sm text-slate-400">{item.description}</p>
                    </div>
                  ))}
                </div>
              </div>
            </div>
          </section>

          <section id="features" className="space-y-8">
            <div className="flex flex-col gap-4 sm:flex-row sm:items-end sm:justify-between">
              <div>
                <p className="text-sm uppercase tracking-[0.3em] text-slate-400">
                  Navigation
                </p>
                <h2 className="mt-2 text-3xl font-semibold text-slate-50">
                  Dive into the experiences built for you
                </h2>
              </div>
              <p className="max-w-md text-sm text-slate-400">
                Each workspace is crafted to highlight the nuance of emotional intelligence—choose where to go next and continue the journey.
              </p>
            </div>
            <div className="grid gap-6 md:grid-cols-2 xl:grid-cols-3">
              {featureCards.map((feature) => (
                <Link key={feature.name} href={feature.href} className="group">
                  <div className="h-full rounded-3xl border border-slate-800 bg-slate-900/60 p-6 shadow-lg transition-transform duration-300 group-hover:-translate-y-1 group-hover:shadow-emerald-500/20">
                    <div
                      className={`inline-flex items-center gap-2 rounded-full bg-gradient-to-r ${feature.accent} px-4 py-1 text-xs font-medium uppercase tracking-[0.25em] text-slate-950`}
                    >
                      {feature.pill}
                    </div>
                    <div className="mt-6 inline-flex h-12 w-12 items-center justify-center rounded-2xl bg-slate-950/60 text-emerald-300">
                      <feature.icon className="h-6 w-6" />
                    </div>
                    <h3 className="mt-6 text-2xl font-semibold text-slate-50">
                      {feature.name}
                    </h3>
                    <p className="mt-3 text-sm leading-relaxed text-slate-400">
                      {feature.description}
                    </p>
                    <div className="mt-6 inline-flex items-center gap-2 text-sm font-medium text-emerald-300">
                      Enter experience
                      <ArrowUpRight className="h-4 w-4 transition-transform group-hover:translate-x-1" />
                    </div>
                  </div>
                </Link>
              ))}
            </div>
          </section>

          <section className="grid gap-8 rounded-3xl border border-slate-800 bg-gradient-to-br from-slate-900 via-slate-950 to-slate-900 p-8 md:grid-cols-[minmax(0,1.2fr)_minmax(0,1fr)] md:p-12">
            <div className="space-y-5">
              <p className="text-sm uppercase tracking-[0.35em] text-slate-400">
<<<<<<< HEAD
                Why teams choose EmpathIQ
=======
                Why teams choose GlowingStar.AI
>>>>>>> 5524992c
              </p>
              <h2 className="text-3xl font-semibold text-slate-50">
                Purpose-built for leaders who design remarkable customer journeys.
              </h2>
              <p className="text-sm leading-relaxed text-slate-400">
                We combine advanced signal processing with playful, human-centered design so your team can see, feel, and respond to every emotional beat.
              </p>
              <div className="flex flex-col gap-4 sm:flex-row">
                <div className="rounded-2xl border border-slate-800 bg-slate-950/60 p-5">
                  <p className="text-xs uppercase tracking-[0.25em] text-slate-500">
                    Adaptive intelligence
                  </p>
                  <p className="mt-2 text-lg font-semibold text-slate-50">Dynamic weighting</p>
                  <p className="mt-1 text-sm text-slate-400">
                    Our console adjusts to the strongest signals in the room so you always see what matters most.
                  </p>
                </div>
                <div className="rounded-2xl border border-slate-800 bg-slate-950/60 p-5">
                  <p className="text-xs uppercase tracking-[0.25em] text-slate-500">
                    Crafted experiences
                  </p>
                  <p className="mt-2 text-lg font-semibold text-slate-50">Delightful micro-interactions</p>
                  <p className="mt-1 text-sm text-slate-400">
                    Subtle animations and gradients guide your focus without overwhelming your senses.
                  </p>
                </div>
              </div>
            </div>
            <div className="flex flex-col justify-between gap-6 rounded-3xl border border-slate-800 bg-slate-950/50 p-6">
              <div className="flex items-center gap-3 text-sm text-emerald-200">
                <Radar className="h-5 w-5" />
                Always-on signal clarity
              </div>
              <p className="text-lg font-semibold text-slate-50">
<<<<<<< HEAD
                &ldquo;EmpathIQ translates every subtle shift into intuitive visuals. Our agents finally feel supported in the moment.&rdquo;
=======
                &ldquo;GlowingStar.AI translates every subtle shift into intuitive visuals. Our agents finally feel supported in the moment.&rdquo;
>>>>>>> 5524992c
              </p>
              <div className="space-y-1 text-sm text-slate-400">
                <p>Jordan Michaels</p>
                <p>Director of Experience Design, Aurora CX</p>
              </div>
            </div>
          </section>
        </main>

        <footer className="mt-16 flex flex-col items-center gap-4 border-t border-slate-800/60 pt-8 text-center text-xs text-slate-500">
          <p>
            Built with care for the GPT-5 NYC Hackathon. Inspired by the potential of emotionally intelligent AI.
          </p>
          <div className="flex items-center gap-4 text-[0.7rem] uppercase tracking-[0.4em] text-slate-600">
            <span>Privacy-first</span>
            <span>Inclusive design</span>
            <span>Realtime ready</span>
          </div>
        </footer>
      </div>
    </div>
  );
}<|MERGE_RESOLUTION|>--- conflicted
+++ resolved
@@ -1,7 +1,4 @@
-<<<<<<< HEAD
-=======
 import Image from "next/image";
->>>>>>> 5524992c
 import Link from "next/link";
 import { Button } from "@/components/ui/button";
 import {
@@ -11,10 +8,7 @@
   ArrowUpRight,
   MessageCircle,
   Brain,
-<<<<<<< HEAD
   NotebookPen,
-=======
->>>>>>> 5524992c
 } from "lucide-react";
 
 const featureCards = [
@@ -45,7 +39,6 @@
     accent: "from-emerald-400/80 to-teal-500/80",
     pill: "Guided Actions",
   },
-<<<<<<< HEAD
   {
     name: "Notes Workspace",
     description:
@@ -55,8 +48,6 @@
     accent: "from-sky-400/80 to-indigo-500/80",
     pill: "Voice Notes",
   },
-=======
->>>>>>> 5524992c
 ];
 
 const previewHighlights = [
@@ -80,21 +71,16 @@
 export default function LandingPage(): JSX.Element {
   return (
     <div className="relative min-h-screen overflow-hidden bg-slate-950 text-slate-100">
-      <div className="absolute inset-0 bg-gradient-to-br from-slate-900 via-slate-950 to-slate-900" aria-hidden />
+      <div
+        className="absolute inset-0 bg-gradient-to-br from-slate-900 via-slate-950 to-slate-900"
+        aria-hidden
+      />
       <div className="pointer-events-none absolute -top-40 left-1/2 h-[32rem] w-[32rem] -translate-x-1/2 rounded-full bg-emerald-500/20 blur-3xl" />
       <div className="pointer-events-none absolute -bottom-32 right-0 h-[28rem] w-[28rem] translate-x-1/3 rounded-full bg-purple-500/20 blur-3xl" />
 
       <div className="relative z-10 mx-auto flex min-h-screen w-full max-w-6xl flex-col px-6 pb-24 pt-12 sm:px-12 lg:px-16">
         <header className="flex items-center justify-between gap-6">
           <Link href="/" className="group inline-flex items-center gap-2">
-<<<<<<< HEAD
-            <span className="flex h-10 w-10 items-center justify-center rounded-xl bg-gradient-to-br from-emerald-400 to-lime-400 text-slate-950 font-semibold">
-              EI
-            </span>
-            <div className="flex flex-col">
-              <span className="text-sm uppercase tracking-[0.35em] text-slate-300">
-                EmpathIQ
-=======
             <Image
               src="/glowingstar-logo.png"
               alt="GlowingStar.AI logo"
@@ -106,7 +92,6 @@
             <div className="flex flex-col">
               <span className="text-sm uppercase tracking-[0.35em] text-slate-300">
                 GlowingStar.AI
->>>>>>> 5524992c
               </span>
               <span className="text-lg font-semibold text-slate-50">
                 Experience Studio
@@ -114,10 +99,17 @@
             </div>
           </Link>
           <div className="flex items-center gap-3">
-            <Button variant="ghost" asChild className="text-slate-200 hover:text-slate-50">
+            <Button
+              variant="ghost"
+              asChild
+              className="text-slate-200 hover:text-slate-50"
+            >
               <Link href="/emotion-console">Launch console</Link>
             </Button>
-            <Button className="bg-emerald-400 text-slate-950 hover:bg-emerald-300" asChild>
+            <Button
+              className="bg-emerald-400 text-slate-950 hover:bg-emerald-300"
+              asChild
+            >
               <Link href="/session-insights">Explore insights</Link>
             </Button>
           </div>
@@ -134,11 +126,20 @@
                 One intelligent workspace for real-time emotional intelligence.
               </h1>
               <p className="max-w-xl text-lg text-slate-300">
-                Navigate live conversations, replay coaching moments, and orchestrate customer-ready playbooks from a single, beautifully crafted studio experience.
+                Navigate live conversations, replay coaching moments, and
+                orchestrate customer-ready playbooks from a single, beautifully
+                crafted studio experience.
               </p>
               <div className="flex flex-wrap gap-4">
-                <Button size="lg" asChild className="bg-emerald-400 text-slate-950 hover:bg-emerald-300">
-                  <Link href="/emotion-console" className="flex items-center gap-2">
+                <Button
+                  size="lg"
+                  asChild
+                  className="bg-emerald-400 text-slate-950 hover:bg-emerald-300"
+                >
+                  <Link
+                    href="/emotion-console"
+                    className="flex items-center gap-2"
+                  >
                     Start live session
                     <ArrowUpRight className="h-4 w-4" />
                   </Link>
@@ -171,11 +172,16 @@
                 </div>
                 <div className="mt-6 space-y-6">
                   {previewHighlights.map((item) => (
-                    <div key={item.title} className="rounded-2xl border border-slate-800 bg-slate-950/30 p-5">
+                    <div
+                      key={item.title}
+                      className="rounded-2xl border border-slate-800 bg-slate-950/30 p-5"
+                    >
                       <h3 className="text-lg font-semibold text-slate-50">
                         {item.title}
                       </h3>
-                      <p className="mt-2 text-sm text-slate-400">{item.description}</p>
+                      <p className="mt-2 text-sm text-slate-400">
+                        {item.description}
+                      </p>
                     </div>
                   ))}
                 </div>
@@ -194,7 +200,8 @@
                 </h2>
               </div>
               <p className="max-w-md text-sm text-slate-400">
-                Each workspace is crafted to highlight the nuance of emotional intelligence—choose where to go next and continue the journey.
+                Each workspace is crafted to highlight the nuance of emotional
+                intelligence—choose where to go next and continue the journey.
               </p>
             </div>
             <div className="grid gap-6 md:grid-cols-2 xl:grid-cols-3">
@@ -228,35 +235,40 @@
           <section className="grid gap-8 rounded-3xl border border-slate-800 bg-gradient-to-br from-slate-900 via-slate-950 to-slate-900 p-8 md:grid-cols-[minmax(0,1.2fr)_minmax(0,1fr)] md:p-12">
             <div className="space-y-5">
               <p className="text-sm uppercase tracking-[0.35em] text-slate-400">
-<<<<<<< HEAD
-                Why teams choose EmpathIQ
-=======
                 Why teams choose GlowingStar.AI
->>>>>>> 5524992c
               </p>
               <h2 className="text-3xl font-semibold text-slate-50">
-                Purpose-built for leaders who design remarkable customer journeys.
+                Purpose-built for leaders who design remarkable customer
+                journeys.
               </h2>
               <p className="text-sm leading-relaxed text-slate-400">
-                We combine advanced signal processing with playful, human-centered design so your team can see, feel, and respond to every emotional beat.
+                We combine advanced signal processing with playful,
+                human-centered design so your team can see, feel, and respond to
+                every emotional beat.
               </p>
               <div className="flex flex-col gap-4 sm:flex-row">
                 <div className="rounded-2xl border border-slate-800 bg-slate-950/60 p-5">
                   <p className="text-xs uppercase tracking-[0.25em] text-slate-500">
                     Adaptive intelligence
                   </p>
-                  <p className="mt-2 text-lg font-semibold text-slate-50">Dynamic weighting</p>
+                  <p className="mt-2 text-lg font-semibold text-slate-50">
+                    Dynamic weighting
+                  </p>
                   <p className="mt-1 text-sm text-slate-400">
-                    Our console adjusts to the strongest signals in the room so you always see what matters most.
+                    Our console adjusts to the strongest signals in the room so
+                    you always see what matters most.
                   </p>
                 </div>
                 <div className="rounded-2xl border border-slate-800 bg-slate-950/60 p-5">
                   <p className="text-xs uppercase tracking-[0.25em] text-slate-500">
                     Crafted experiences
                   </p>
-                  <p className="mt-2 text-lg font-semibold text-slate-50">Delightful micro-interactions</p>
+                  <p className="mt-2 text-lg font-semibold text-slate-50">
+                    Delightful micro-interactions
+                  </p>
                   <p className="mt-1 text-sm text-slate-400">
-                    Subtle animations and gradients guide your focus without overwhelming your senses.
+                    Subtle animations and gradients guide your focus without
+                    overwhelming your senses.
                   </p>
                 </div>
               </div>
@@ -267,11 +279,9 @@
                 Always-on signal clarity
               </div>
               <p className="text-lg font-semibold text-slate-50">
-<<<<<<< HEAD
-                &ldquo;EmpathIQ translates every subtle shift into intuitive visuals. Our agents finally feel supported in the moment.&rdquo;
-=======
-                &ldquo;GlowingStar.AI translates every subtle shift into intuitive visuals. Our agents finally feel supported in the moment.&rdquo;
->>>>>>> 5524992c
+                &ldquo;GlowingStar.AI translates every subtle shift into
+                intuitive visuals. Our agents finally feel supported in the
+                moment.&rdquo;
               </p>
               <div className="space-y-1 text-sm text-slate-400">
                 <p>Jordan Michaels</p>
@@ -283,7 +293,8 @@
 
         <footer className="mt-16 flex flex-col items-center gap-4 border-t border-slate-800/60 pt-8 text-center text-xs text-slate-500">
           <p>
-            Built with care for the GPT-5 NYC Hackathon. Inspired by the potential of emotionally intelligent AI.
+            Built with care for the GPT-5 NYC Hackathon. Inspired by the
+            potential of emotionally intelligent AI.
           </p>
           <div className="flex items-center gap-4 text-[0.7rem] uppercase tracking-[0.4em] text-slate-600">
             <span>Privacy-first</span>
